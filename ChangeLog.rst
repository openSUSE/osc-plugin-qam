ChangeLog 
#########

<<<<<<< HEAD
0.4.2
=====

- Add Python 2.6 backport for total_ordering decorator.
=======
0.5.0
=====

- Assign-check: do not allow assign before the template is generated.
- Assign-check: do not allow assign for more than one group.
>>>>>>> f98ca1cb

0.4.1
=====

- Rewrote assignment inference logic to handle incorrect case.
- Workaround for OBS2.7 and osc < 0.152 clients that can not handle
  acceptinfo-tags.

0.4.0
=====

- Incident priority added to requests and list-sorting.

0.3.2
=====

- Errors occurring during 'assign' will no longer crash the program.
- Fixed incorrect log_path in 'decline' action crashing the program.
- Fixed unassign action when user passes a group to unassign.
- Reworked tests.

0.3.1
=====

- Tabular output will split lists into multiple lines.

0.3.0
=====

- Default list output is less verbose.
- To obtain original output use verbose (-v flag).
- List output can be generated as a table (-T flag).
- Configure data to output in list command (-C parameter).

0.2.0
=====

- With upstream osc-version it is now possible to use the readline shortcuts.
- Can use complete request_id in plugin now as well:
  e.g. ibs qam assign SUSE:Maintenance:123:45678

0.1.0
=====

- Implementation for basic commands:
  - list, assign, unassign, approve, reject, comment<|MERGE_RESOLUTION|>--- conflicted
+++ resolved
@@ -1,18 +1,12 @@
 ChangeLog 
 #########
 
-<<<<<<< HEAD
-0.4.2
-=====
-
-- Add Python 2.6 backport for total_ordering decorator.
-=======
 0.5.0
 =====
 
 - Assign-check: do not allow assign before the template is generated.
 - Assign-check: do not allow assign for more than one group.
->>>>>>> f98ca1cb
+- Add Python 2.6 backport for total_ordering decorator.
 
 0.4.1
 =====
