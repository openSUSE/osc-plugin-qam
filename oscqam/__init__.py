from distutils.version import StrictVersion

<<<<<<< HEAD
__version__ = '0.4.2'
=======
__version__ = '0.5.0'
>>>>>>> f98ca1cb

strict_version = StrictVersion(__version__)<|MERGE_RESOLUTION|>--- conflicted
+++ resolved
@@ -1,9 +1,5 @@
 from distutils.version import StrictVersion
 
-<<<<<<< HEAD
-__version__ = '0.4.2'
-=======
 __version__ = '0.5.0'
->>>>>>> f98ca1cb
 
 strict_version = StrictVersion(__version__)